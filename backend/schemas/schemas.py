--- conflicted
+++ resolved
@@ -24,9 +24,14 @@
 
 
 class OrderResponse(BaseModel):
-<<<<<<< HEAD
-    session_id: str
-    response: str
+    session_id: str = Field(
+        description="UUID of the conversation session",
+        example="550e8400-e29b-41d4-a716-446655440000"
+    )
+    response: str = Field(
+        description="AI response with restaurant recommendations or follow-up questions",
+        example="Based on your requirements, here are the top 5 pizza restaurants in Berlin that can deliver to Schmidstr. 2F:\n\n1. Pizza Palace - (030) 1234-5678\n2. Bella Pizza - (030) 2345-6789\n3. Roma Pizza - (030) 3456-7890\n4. Napoli Express - (030) 4567-8901\n5. Pizza Express - (030) 5678-9012\n\nAll restaurants offer delivery for 30 people within your budget of $10/person."
+    ) 
 
 
 class CustomVariable(BaseModel):
@@ -37,14 +42,4 @@
 class SynthflowCallRequest(BaseModel):
     phone: str
     name: str
-    sourcing_request: str 
-=======
-    session_id: str = Field(
-        description="UUID of the conversation session",
-        example="550e8400-e29b-41d4-a716-446655440000"
-    )
-    response: str = Field(
-        description="AI response with restaurant recommendations or follow-up questions",
-        example="Based on your requirements, here are the top 5 pizza restaurants in Berlin that can deliver to Schmidstr. 2F:\n\n1. Pizza Palace - (030) 1234-5678\n2. Bella Pizza - (030) 2345-6789\n3. Roma Pizza - (030) 3456-7890\n4. Napoli Express - (030) 4567-8901\n5. Pizza Express - (030) 5678-9012\n\nAll restaurants offer delivery for 30 people within your budget of $10/person."
-    ) 
->>>>>>> d1f9e214
+    sourcing_request: str 