--- conflicted
+++ resolved
@@ -9,8 +9,6 @@
 # Create router for order-related endpoints
 router = APIRouter()
 
-
-<<<<<<< HEAD
 @router.post("/synthflow-call")
 async def make_call(req: SynthflowCallRequest) -> dict:
     """Make a call using Synthflow AI."""
@@ -37,10 +35,7 @@
         raise HTTPException(status_code=500, detail=str(e))
 
 
-@router.post("/order", response_model=OrderResponse)
-=======
 @router.post("/order", response_model=OrderResponse, tags=["orders"])
->>>>>>> d1f9e214
 async def place_order(req: OrderRequest) -> OrderResponse:
     """
     Process a food order request through the AI agent using Firestore task data.
@@ -65,14 +60,9 @@
 
 @router.get("/healthz", tags=["health"])
 def health() -> dict[str, str]:
-<<<<<<< HEAD
-    """Basic liveness probe compatible with Kubernetes etc."""
-    return {"status": "ok"}
-=======
     """
     Basic liveness probe compatible with Kubernetes etc.
     
     Returns a simple status check to verify the service is running.
     """
-    return {"status": "ok"} 
->>>>>>> d1f9e214
+    return {"status": "ok"} 